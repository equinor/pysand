--- conflicted
+++ resolved
@@ -1,13 +1,12 @@
-<<<<<<< HEAD
+
 # 1.2
 * Added input validation for erosion models (with tests)
-=======
+
 # 1.1
 * Fixed calculation error for blinded tees
 * Added examples folder and notebooks
 * Better readme file with added logo
 * Increased decimals on mix viscosity
->>>>>>> 84387c07
 
 # 1.0.1
 * Modified setup file metadata for PyPi distribution
